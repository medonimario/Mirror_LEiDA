--- conflicted
+++ resolved
@@ -2,12 +2,8 @@
 import argparse
 from dotenv import load_dotenv
 from joblib import Parallel, delayed
-<<<<<<< HEAD
 
 from eeg_source_reconstruction import EEGSourceReconstruction
-=======
-from source_reconstruction import EEGSourceReconstruction
->>>>>>> a2ff4bc0
 
 # Load .env file
 load_dotenv()
